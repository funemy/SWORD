--- conflicted
+++ resolved
@@ -59,11 +59,6 @@
 				if(this.objsigs.equals(thatnode.objsigs)
 						&& this.prefix.equals(thatnode.prefix)
 						&& this.localSig.equals(((MemNode) that).localSig)
-<<<<<<< HEAD
-//						&& this.file.equals(thatnode.file)
-=======
->>>>>>> 53b3225e
-//						&& this.line == ((MemNode) that).line//line??
 						){
 					if(this.file != null && thatnode.file != null){
 						if(this.file.equals(thatnode.file))
